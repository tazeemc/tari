--- conflicted
+++ resolved
@@ -97,53 +97,6 @@
     }
 }
 
-<<<<<<< HEAD
-impl<S> Service<DhtOutboundMessage> for DedupMiddleware<S>
-where S: Service<DhtOutboundMessage, Response = (), Error = PipelineError> + Clone
-{
-    type Error = PipelineError;
-    type Response = ();
-
-    type Future = impl Future<Output = Result<Self::Response, Self::Error>>;
-
-    fn poll_ready(&mut self, _: &mut Context<'_>) -> Poll<Result<(), Self::Error>> {
-        Poll::Ready(Ok(()))
-    }
-
-    fn call(&mut self, message: DhtOutboundMessage) -> Self::Future {
-        let next_service = self.next_service.clone();
-        let mut dht_requester = self.dht_requester.clone();
-        async move {
-            if message.is_broadcast {
-                let hash = hash_outbound_message(&message);
-                debug!(
-                    target: LOG_TARGET,
-                    "Dedup added message hash {} to cache for message {}",
-                    hash.to_hex(),
-                    message.tag
-                );
-                if dht_requester
-                    .insert_message_hash(hash)
-                    .await
-                    .map_err(PipelineError::from_debug)?
-                {
-                    debug!(
-                        target: LOG_TARGET,
-                        "Outgoing message is already in the cache ({}, next peer = {})",
-                        message.tag,
-                        message.destination_peer.node_id.short_str()
-                    );
-                }
-            }
-
-            trace!(target: LOG_TARGET, "Passing message onto next service");
-            next_service.oneshot(message).await
-        }
-    }
-}
-
-=======
->>>>>>> 9868e13c
 pub struct DedupLayer {
     dht_requester: DhtRequester,
 }
