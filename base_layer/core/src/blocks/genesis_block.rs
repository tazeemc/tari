--- conflicted
+++ resolved
@@ -118,13 +118,8 @@
             .unwrap(),
             nonce: 0,
             pow: ProofOfWork {
-<<<<<<< HEAD
                 accumulated_monero_difficulty: 1.into(),
                 accumulated_blake_difficulty: 1.into(),
-=======
-                accumulated_monero_difficulty: Difficulty::min(),
-                accumulated_blake_difficulty: Difficulty::min(),
->>>>>>> 75a403ba
                 pow_algo: PowAlgorithm::Blake,
                 pow_data: vec![],
             },
